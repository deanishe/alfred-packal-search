--- conflicted
+++ resolved
@@ -17,27 +17,16 @@
 
 from __future__ import print_function, unicode_literals
 
-<<<<<<< HEAD
-import sys
-=======
->>>>>>> 2be691c3
 import os
 from datetime import datetime
 from operator import itemgetter
 from collections import defaultdict
 import subprocess
 
-<<<<<<< HEAD
-sys.path.insert(0, os.path.join(os.path.basename(__file__),
-                'alfred-workflow-1.4.zip'))
-
-from workflow import Workflow, web, ICON_WARNING
-=======
 from workflow import Workflow, ICON_WARNING, ICON_INFO
 from common import (PACKAL_PIDFILE, LOCAL_PIDFILE, CACHE_MAXAGE,
                     STATUS_SPLITTER, STATUS_UNKNOWN, STATUS_UPDATE_AVAILABLE,
                     STATUS_UP_TO_DATE)
->>>>>>> 2be691c3
 
 log = None
 
